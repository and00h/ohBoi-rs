mod logging;
pub mod core;
mod ohboi;
mod ui;

use std::error::Error;
use std::fs::File;
use std::io::Write;
use std::path::PathBuf;
use std::thread;
use log::{info};
use crate::core::GameBoy;
use crate::logging::setup_logger;
use crate::ui::{OhBoiUi};
use crate::ui::GameWindowEvent::*;

fn main() -> Result<(), Box<dyn Error>> {
    logging::setup_logger(2, 0)?;
    info!("Starting ohBoi");
    let mut gb = GameBoy::new(PathBuf::from("./tetris.gb"))?;
    let mut ui = OhBoiUi::new()?;
<<<<<<< HEAD
    let mut audio_queue = vec![0.0; 4096];
    let mut ch1_queue = vec![0.0; 2048];
    let mut ch2_queue = vec![0.0; 2048];
    let mut ch3_queue = vec![0.0; 2048];
    let mut ch4_queue = vec![0.0; 2048];
=======
    let mut audio_queue = vec![0.0; 2048];
    let mut ch1_queue = vec![0.0; 1024];
    let mut ch2_queue = vec![0.0; 1024];
    let mut ch3_queue = vec![0.0; 1024];
    let mut ch4_queue = vec![0.0; 1024];
>>>>>>> 4b4b60d8
    
    let mut buffer_pointer = 0;
    'main: loop {
        let current_time = std::time::Instant::now();
        let mut fps = String::from("0.0");
        let mut rendered = false;
        let mut speed = 1;
        while gb.cycle_counter() < 4194304 / 60 * speed {
            gb.clock();
            match gb.audio_output() {
                Some(out) => {
                    let (ch1, ch2, ch3, ch4) = gb.get_channels_output();
                    ch1_queue[buffer_pointer / 2] = ch1;
                    ch2_queue[buffer_pointer / 2] = ch2;
                    ch3_queue[buffer_pointer / 2] = ch3;
                    ch4_queue[buffer_pointer / 2] = ch4;
                    
                    audio_queue[buffer_pointer] = out.0;
                    buffer_pointer += 1;
                    audio_queue[buffer_pointer] = out.1;
                    buffer_pointer += 1;
<<<<<<< HEAD
                    if buffer_pointer == 4096 {
=======
                    if buffer_pointer == 2048 {
>>>>>>> 4b4b60d8
                        ui.audio_callback(&audio_queue);
                        buffer_pointer = 0;
                    }
                }
                None => {}
            }
            if !rendered && gb.is_in_vblank() {
                ui.draw_game_screen(&gb.screen());
                rendered = true;
            }
        }
        gb.reset_cycle_counter();
        match ui.show(&mut gb, None, (&ch1_queue, &ch2_queue, &ch3_queue, &ch4_queue))? {
<<<<<<< HEAD
            Open(path) => {
                gb.close_game();
                gb.load_new_game(path)?;
            },
            Close => {
                gb.close_game();
                break 'main;
            },
=======
            Open(path) => gb.load_new_game(path)?,
            Close => break 'main,
>>>>>>> 4b4b60d8
            _ => {}
        }
        let elapsed = current_time.elapsed();
        fps = format!("FPS: {}", 1.0 / elapsed.as_secs_f64());
        if elapsed.as_secs_f64() < 1.0 / 60.0 {
            thread::sleep(std::time::Duration::from_secs_f64(1.0 / 60.0) - elapsed);
        }
    }

    Ok(())
}<|MERGE_RESOLUTION|>--- conflicted
+++ resolved
@@ -19,20 +19,12 @@
     info!("Starting ohBoi");
     let mut gb = GameBoy::new(PathBuf::from("./tetris.gb"))?;
     let mut ui = OhBoiUi::new()?;
-<<<<<<< HEAD
     let mut audio_queue = vec![0.0; 4096];
     let mut ch1_queue = vec![0.0; 2048];
     let mut ch2_queue = vec![0.0; 2048];
     let mut ch3_queue = vec![0.0; 2048];
     let mut ch4_queue = vec![0.0; 2048];
-=======
-    let mut audio_queue = vec![0.0; 2048];
-    let mut ch1_queue = vec![0.0; 1024];
-    let mut ch2_queue = vec![0.0; 1024];
-    let mut ch3_queue = vec![0.0; 1024];
-    let mut ch4_queue = vec![0.0; 1024];
->>>>>>> 4b4b60d8
-    
+
     let mut buffer_pointer = 0;
     'main: loop {
         let current_time = std::time::Instant::now();
@@ -48,16 +40,12 @@
                     ch2_queue[buffer_pointer / 2] = ch2;
                     ch3_queue[buffer_pointer / 2] = ch3;
                     ch4_queue[buffer_pointer / 2] = ch4;
-                    
+
                     audio_queue[buffer_pointer] = out.0;
                     buffer_pointer += 1;
                     audio_queue[buffer_pointer] = out.1;
                     buffer_pointer += 1;
-<<<<<<< HEAD
                     if buffer_pointer == 4096 {
-=======
-                    if buffer_pointer == 2048 {
->>>>>>> 4b4b60d8
                         ui.audio_callback(&audio_queue);
                         buffer_pointer = 0;
                     }
@@ -71,7 +59,6 @@
         }
         gb.reset_cycle_counter();
         match ui.show(&mut gb, None, (&ch1_queue, &ch2_queue, &ch3_queue, &ch4_queue))? {
-<<<<<<< HEAD
             Open(path) => {
                 gb.close_game();
                 gb.load_new_game(path)?;
@@ -80,10 +67,6 @@
                 gb.close_game();
                 break 'main;
             },
-=======
-            Open(path) => gb.load_new_game(path)?,
-            Close => break 'main,
->>>>>>> 4b4b60d8
             _ => {}
         }
         let elapsed = current_time.elapsed();
